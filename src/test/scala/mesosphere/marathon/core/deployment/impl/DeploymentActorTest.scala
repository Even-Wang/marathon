--- conflicted
+++ resolved
@@ -201,13 +201,8 @@
 
       val plan = DeploymentPlan("foo", origGroup, targetGroup, List(DeploymentStep(List(RestartApplication(appNew)))), Timestamp.now())
 
-<<<<<<< HEAD
       tracker.specInstances(app.id) returns Future.successful(Seq.empty[Instance])
-      queue.addAsync(app, 2) returns Future.successful(Done)
-=======
-      tracker.specInstancesSync(app.id) returns Seq.empty[Instance]
       queue.add(app, 2) returns Future.successful(Done)
->>>>>>> 0e4e384b
 
       deploymentActor(managerProbe.ref, plan)
       plan.steps.zipWithIndex.foreach {
