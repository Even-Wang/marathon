---
title: Metrics
---

# Metrics

Marathon uses [Dropwizard Metrics](https://github.com/dropwizard/metrics)
for its metrics. You can query the current metric values via the
`/metrics` HTTP endpoint.

For the specific syntax see the
[metrics command-line flags]({{ site.baseurl }}/docs/command-line-flags.html#metrics-flags)
section.

## Stability of metric names

Although we try to prevent unnecessary disruptions, we do not provide
stability guarantees for metric names between major and minor releases.

## Metric types

Marathon has the following metric types:

* a `counter` is a monotonically increasing integer, for instance, the
  number of Mesos `revive` calls performed since Marathon became
  a leader.
* a `gauge` is a current measurement, for instance, the number of apps
  currently known to Marathon.
* a `histogram` is a distribution of values in a stream of measurements,
  for instance, the number of apps in group deployments.
* a `meter` measures the rate at which a set of events occur.
* a `timer` is a combination of a meter and a histogram, which measure
  the duration of events and the rate of their occurrence.

Histograms and timers are backed with reservoirs leveraging
[HdrHistogram](http://hdrhistogram.org/).

## Units of measurement

A metric measures something either in abstract quantities, or in the
following units:

* `bytes`
* `seconds`

## Metric names

All metric names are prefixed with `marathon` by default. The prefix can
be changed using `--metrics_prefix` command-line flag.

Metric name components are joined with dots. Components may have dashes
in them.

A metric type and a unit of measurement (if any) are appended to
a metric name. A couple of examples:

* `marathon.apps.active.gauge`
* `marathon.http.event-streams.responses.size.counter.bytes`

## Prometheus reporter

The Prometheus reporter is enabled by default, and it can be disabled
with `--disable_metrics_prometheus` command-line flag. Metrics in the
Prometheus format are available at `/metrics/prometheus`.

Dots and dashes in metric names are replaced with underscores.

## StatsD reporter

The StatsD reporter can be enabled with `--metrics_statsd` command-line
flag. It sends metrics over UDP to the host and port specified with
`--metrics_statsd_host` and `--metrics_statsd_port` respectively.

## DataDog reporter

The DataDog reporter can be enabled with `--metrics_datadog`
command-line flag. It sends metrics over UDP to the host and port
specified with `--metrics_datadog_host` and `--metrics_datadog_port`
respectively.

Marathon can send metrics to a DataDog agent over UDP, or directly to
the DataDog cloud over HTTP. It is specified using
`--metrics_datadog_protocol`. Its possible values are `udp` (default)
and `api`. If `api` is chosen, your DataDog API key can be supplied with
`--metrics_datadog_api_key`.

Dashes in metric names are replaced with underscores.

## Important metrics

* `marathon.apps.active.gauge` — the number of active apps.
* `marathon.deployments.active.gauge` — the number of active
  deployments.
* `marathon.deployments.counter` — the count of deployments received
  since the current Marathon instance became a leader.
* `marathon.deployments.dismissed.counter` — the count of deployments
  dismissed since the current Marathon instance became a leader;
  a deployment might be dismissed by Marathon, when there are too many
  concurrent deployments.
* `marathon.groups.active.gauge` — the number of active groups.
* `marathon.leadership.duration.gauge.seconds` — the duration of
  current leadership.
* `marathon.persistence.gc.runs.counter` — the count of Marathon GC runs
  since it became a leader.
* `marathon.persistence.gc.compaction.duration.timer.seconds` —
  a histogram of Marathon GC compaction phase durations, and a meter for
  compaction durations.
* `marathon.persistence.gc.scan.duration.timer.seconds` — a histogram of
  Marathon GC scan phase durations, and a meter for scan durations.
* `marathon.instances.running.gauge` — the number of running instances
  at the moment.
* `marathon.instances.staged.gauge` — the number of instances staged at
  the moment.
* `marathon.uptime.gauge.seconds` — uptime of the current Marathon
  instance.

### Mesos-specific metrics

* `marathon.tasks.launched.counter` — the count of Mesos tasks
  launched by the current Marathon instance since it became a leader.
* `marathon.mesos.calls.revive.counter` — the count of Mesos `revive`
  calls made since the current Marathon instance became a leader.
* `marathon.mesos.calls.suppress.counter` — the count of Mesos
  `suppress` calls made since the current Marathon instance became
  a leader.
* `marathon.mesos.offer-operations.launch-group.counter` — the count of
  `LaunchGroup` offer operations made since the current Marathon
  instance became a leader.
* `marathon.mesos.offer-operations.launch.counter` — the count of
  `Launch` offer operations made since the current Marathon instance
  became a leader.
* `marathon.mesos.offer-operations.reserve.counter` — the count of
  `Reserve` offer operations made since the current Marathon instance
  became a leader.
* `marathon.mesos.offers.declined.counter` — the count of offers
  declined since the current Marathon instance became a leader.
* `marathon.mesos.offers.incoming.counter` — the count of offers
  received since the current Marathon instance became a leader.
* `marathon.mesos.offers.used.counter` — the count of offers used since
  the current Marathon instance became a leader.

### HTTP-specific metrics

* `marathon.http.responses.event-stream.size.counter.bytes` — the size
  of data sent to clients over event streams since the current Marathon
  instance became a leader.
* `marathon.http.requests.size.counter.bytes` — the total size of
  all requests since the current Marathon instance became a leader.
* `marathon.http.responses.size.counter.bytes` — the total size of all
  responses since the current Marathon instance became a leader.
* `marathon.http.responses.size.gzipped.counter.bytes` — the total size
  of all gzipped responses since the current Marathon instance became
  a leader.
* `marathon.http.requests.active.gauge` — the number of active requests.
* `marathon.http.responses.1xx.rate.meter` — the rate of `1xx` responses.
* `marathon.http.responses.2xx.rate.meter` — the rate of `2xx` responses.
* `marathon.http.responses.3xx.rate.meter` — the rate of `3xx` responses.
* `marathon.http.responses.4xx.rate.meter` — the rate of `4xx` responses.
* `marathon.http.responses.5xx.rate.meter` — the rate of `5xx` responses.
* `marathon.http.requests.duration.timer.seconds` — a histogram of
  request durations, and a meter for request durations.
* `marathon.http.requests.get.duration.timer.seconds` — the same but for
  `GET` requests only.
* `marathon.http.requests.post.duration.timer.seconds` — the same but
  for `POST` requests only.
* `marathon.http.requests.put.duration.timer.seconds` — the same but for
  `PUT` requests only.
* `marathon.http.requests.delete.duration.timer.seconds` — the same but
  for `DELETE` requests only.

### JVM-specific metrics

#### JVM buffer pools

* `marathon.jvm.buffers.mapped.gauge` — an estimate of the number of
  mapped buffers.
* `marathon.jvm.buffers.mapped.capacity.gauge.bytes` — an estimate of
  the total capacity of the mapped buffers in bytes.
* `marathon.jvm.buffers.mapped.memory.used.gauge.bytes` an estimate of
  the memory that the JVM is using for mapped buffers in bytes, or `-1L`
  if an estimate of the memory usage is not available.
* `marathon.jvm.buffers.direct.gauge` — an estimate of the number of
  direct buffers.
* `marathon.jvm.buffers.direct.capacity.gauge.bytes` — an estimate of
  the total capacity of the direct buffers in bytes.
* `marathon.jvm.buffers.direct.memory.used.gauge.bytes` an estimate of
  the memory that the JVM is using for direct buffers in bytes, or `-1L`
  if an estimate of the memory usage is not available.

#### JVM garbage collection

* `marathon.jvm.gc.<gc>.collections.gauge` — the total number
  of collections that have occurred
* `marathon.jvm.gc.<gc>.collections.duraration.gauge.seconds` — the
  approximate accumulated collection elapsed time, or `-1` if the
  collection elapsed time is undefined for the given collector.

#### JVM memory

* `marathon.jvm.memory.total.init.gauge.bytes` - the amount of memory
  in bytes that the JVM initially requests from the operating system
  for memory management, or `-1` if the initial memory size is
  undefined.
* `marathon.jvm.memory.total.used.gauge.bytes` - the amount of used
  memory in bytes.
* `marathon.jvm.memory.total.max.gauge.bytes` - the maximum amount of
  memory in bytes that can be used for memory management, `-1` if the
  maximum memory size is undefined.
* `marathon.jvm.memory.total.committed.gauge.bytes` - the amount of
  memory in bytes that is committed for the JVM to use.
* `marathon.jvm.memory.heap.init.gauge.bytes` - the amount of heap
  memory in bytes that the JVM initially requests from the operating
  system for memory management, or `-1` if the initial memory size is
  undefined.
* `marathon.jvm.memory.heap.used.gauge.bytes` - the amount of used heap
  memory in bytes.
* `marathon.jvm.memory.heap.max.gauge.bytes` - the maximum amount of
  heap memory in bytes that can be used for memory management, `-1` if
  the maximum memory size is undefined.
* `marathon.jvm.memory.heap.committed.gauge.bytes` - the amount of heap
  memory in bytes that is committed for the JVM to use.
* `marathon.jvm.memory.heap.usage.gauge` - the ratio of
  `marathon.jvm.memory.heap.used.gauge.bytes` and
  `marathon.jvm.memory.heap.max.gauge.bytes`.
* `marathon.jvm.memory.non-heap.init.gauge.bytes` - the amount of
  non-heap memory in bytes that the JVM initially requests from the
  operating system for memory management, or `-1` if the initial memory
  size is undefined.
* `marathon.jvm.memory.non-heap.used.gauge.bytes` - the amount of used
  non-heap memory in bytes.
* `marathon.jvm.memory.non-heap.max.gauge.bytes` - the maximum amount of
  non-heap memory in bytes that can be used for memory management, `-1`
  if the maximum memory size is undefined.
* `marathon.jvm.memory.non-heap.committed.gauge.bytes` - the amount of
  non-heap memory in bytes that is committed for the JVM to use.
* `marathon.jvm.memory.non-heap.usage.gauge` - the ratio of
  `marathon.jvm.memory.non-heap.used.gauge.bytes` and
  `marathon.jvm.memory.non-heap.max.gauge.bytes`.

#### JVM threads

* `marathon.jvm.threads.active.gauge` — the number of active threads.
* `marathon.jvm.threads.daemon.gauge` — the number of daemon threads.
* `marathon.jvm.threads.deadlocked.gauge` — the number of deadlocked
  threads.
* `marathon.jvm.threads.new.gauge` — the number of threads in `NEW`
   state.
* `marathon.jvm.threads.runnable.gauge` — the number of threads in
  `RUNNABLE` state.
* `marathon.jvm.threads.blocked.gauge` — the number of threads in
  `BLOCKED` state.
* `marathon.jvm.threads.timed-waiting.gauge` — the number of threads in
  `TIMED_WAITING` state.
<<<<<<< HEAD
* `marathon.threads.waiting.gauge` — the number of threads in `WAITING`
  state.
* `marathon.threads.terminated.gauge` —
  the number of threads in `TERMINATED` state.

## Alerting

Let's consider a few examples of alerting rules. We will use Prometheus
as our alerting tool, but please keep in mind that any alerting service
of your choice can be used instead.

Please note that particular threshold values are dependent on many
variables like the number of applications, a cluster size and so on.

For the syntax of Prometheus alerting rules please refer to
[its official documentation](https://prometheus.io/docs/prometheus/latest/configuration/alerting_rules/).

Alert whenever a Marathon instance goes down or restarts:

```yaml
  - alert: Marathon Uptime
    expr: up{job="marathon"} == 0
    for: 30s
    labels:
      severity: warning
    annotations:
      summary: It fires when a Marathon instance stops or restarts.
```

Alert when there are less than 2 out of 3 Marathon instances that are
up and running:

```yaml
  - alert: Marathon Too Few Instances
    expr: sum(up{job="marathon"}) < 2
    for: 30s
    labels:
      severity: critical
      annotations:
      summary: It fires when there are fewer Marathon instances up and running than expected.
```

Alert if Marathon's heap usage is too high:

```yaml
  - alert: Marathon Heap Usage
    expr: avg_over_time(marathon_jvm_memory_heap_used_gauge_bytes[10s]) > (5 * 1024 * 1024 * 1024)
    for: 10s
    labels:
      severity: critical
    annotations:
      summary: It fires when Marathon's heap is too big.
```

Alert if Marathon has too many threads:

```yaml
  - alert: Marathon Threads
    expr: avg_over_time(marathon_jvm_threads_active_gauge[10s]) > 300
    for: 10s
    labels:
      severity: critical
    annotations:
      summary: It fires when Marathon has too many threads.
```

Alert if Marathon dismisses deployments way too often:

```yaml
  - alert: Marathon Dismissed Deployments
    expr: rate(marathon_deployments_dismissed_counter[1m]) > 3
    for: 1m
    labels:
      severity: warning
    annotations:
      summary: It fires if there are too many deployments dismissed by Marathon.
```

Alert if Marathon receives offers, but is unable to use them for some
reason, i.e. insufficient resources:

```yaml
  - alert: Marathon Given No Suitable Offer
    expr: rate(marathon_mesos_offers_used_counter[1m]) == 0 and rate(marathon_mesos_offers_incoming_counter[1m]) > 0
    for: 1m
    labels:
      severity: warning
    annotations:
      summary: It fires if there are incoming Mesos offers, but none can be used by Marathon.
```

Alert if there are too many concurrent HTTP requests to Marathon:

```yaml
  - alert: Marathon HTTP Requests
    expr: avg_over_time(marathon_http_requests_active_gauge[10s]) > 100
    for: 10s
    labels:
      severity: critical
    annotations:
      summary: It fires if there are too many concurrent HTTP requests to Marathon.
```

Alert if Marathon responds with a 5xx status code:

```yaml
  - alert: Marathon HTTP 5xx Responses
    expr: marathon_http_responses_5xx_rate_m1_rate_meter > 0
    for: 10s
    labels:
      severity: critical
    annotations:
      summary: It fires if Marathon responds with a 5xx status codes.
```

Alert if Marathon has too many staged instances, which might indicate
that Marathon does not receive offers with enough resources or

```yaml
  - alert: Marathon Too Many Staged Instances
    expr: marathon_instances_staged_gauge > 100
    for: 10s
    labels:
      severity: warning
    annotations:
      summary: It fires if Marathon has too many staged instances.
```
=======
* `marathon.jvm.threads.waiting.gauge` — the number of threads in
  `WAITING` state.
* `marathon.jvm.threads.terminated.gauge` — the number of threads in
  `TERMINATED` state.
>>>>>>> fea1df93
<|MERGE_RESOLUTION|>--- conflicted
+++ resolved
@@ -251,137 +251,130 @@
   `BLOCKED` state.
 * `marathon.jvm.threads.timed-waiting.gauge` — the number of threads in
   `TIMED_WAITING` state.
-<<<<<<< HEAD
-* `marathon.threads.waiting.gauge` — the number of threads in `WAITING`
-  state.
-* `marathon.threads.terminated.gauge` —
-  the number of threads in `TERMINATED` state.
-
-## Alerting
-
-Let's consider a few examples of alerting rules. We will use Prometheus
-as our alerting tool, but please keep in mind that any alerting service
-of your choice can be used instead.
-
-Please note that particular threshold values are dependent on many
-variables like the number of applications, a cluster size and so on.
-
-For the syntax of Prometheus alerting rules please refer to
-[its official documentation](https://prometheus.io/docs/prometheus/latest/configuration/alerting_rules/).
-
-Alert whenever a Marathon instance goes down or restarts:
-
-```yaml
-  - alert: Marathon Uptime
-    expr: up{job="marathon"} == 0
-    for: 30s
-    labels:
-      severity: warning
-    annotations:
-      summary: It fires when a Marathon instance stops or restarts.
-```
-
-Alert when there are less than 2 out of 3 Marathon instances that are
-up and running:
-
-```yaml
-  - alert: Marathon Too Few Instances
-    expr: sum(up{job="marathon"}) < 2
-    for: 30s
-    labels:
-      severity: critical
-      annotations:
-      summary: It fires when there are fewer Marathon instances up and running than expected.
-```
-
-Alert if Marathon's heap usage is too high:
-
-```yaml
-  - alert: Marathon Heap Usage
-    expr: avg_over_time(marathon_jvm_memory_heap_used_gauge_bytes[10s]) > (5 * 1024 * 1024 * 1024)
-    for: 10s
-    labels:
-      severity: critical
-    annotations:
-      summary: It fires when Marathon's heap is too big.
-```
-
-Alert if Marathon has too many threads:
-
-```yaml
-  - alert: Marathon Threads
-    expr: avg_over_time(marathon_jvm_threads_active_gauge[10s]) > 300
-    for: 10s
-    labels:
-      severity: critical
-    annotations:
-      summary: It fires when Marathon has too many threads.
-```
-
-Alert if Marathon dismisses deployments way too often:
-
-```yaml
-  - alert: Marathon Dismissed Deployments
-    expr: rate(marathon_deployments_dismissed_counter[1m]) > 3
-    for: 1m
-    labels:
-      severity: warning
-    annotations:
-      summary: It fires if there are too many deployments dismissed by Marathon.
-```
-
-Alert if Marathon receives offers, but is unable to use them for some
-reason, i.e. insufficient resources:
-
-```yaml
-  - alert: Marathon Given No Suitable Offer
-    expr: rate(marathon_mesos_offers_used_counter[1m]) == 0 and rate(marathon_mesos_offers_incoming_counter[1m]) > 0
-    for: 1m
-    labels:
-      severity: warning
-    annotations:
-      summary: It fires if there are incoming Mesos offers, but none can be used by Marathon.
-```
-
-Alert if there are too many concurrent HTTP requests to Marathon:
-
-```yaml
-  - alert: Marathon HTTP Requests
-    expr: avg_over_time(marathon_http_requests_active_gauge[10s]) > 100
-    for: 10s
-    labels:
-      severity: critical
-    annotations:
-      summary: It fires if there are too many concurrent HTTP requests to Marathon.
-```
-
-Alert if Marathon responds with a 5xx status code:
-
-```yaml
-  - alert: Marathon HTTP 5xx Responses
-    expr: marathon_http_responses_5xx_rate_m1_rate_meter > 0
-    for: 10s
-    labels:
-      severity: critical
-    annotations:
-      summary: It fires if Marathon responds with a 5xx status codes.
-```
-
-Alert if Marathon has too many staged instances, which might indicate
-that Marathon does not receive offers with enough resources or
-
-```yaml
-  - alert: Marathon Too Many Staged Instances
-    expr: marathon_instances_staged_gauge > 100
-    for: 10s
-    labels:
-      severity: warning
-    annotations:
-      summary: It fires if Marathon has too many staged instances.
-```
-=======
 * `marathon.jvm.threads.waiting.gauge` — the number of threads in
   `WAITING` state.
 * `marathon.jvm.threads.terminated.gauge` — the number of threads in
   `TERMINATED` state.
->>>>>>> fea1df93
+
+## Alerting
+
+Let's consider a few examples of alerting rules. We will use Prometheus
+as our alerting tool, but please keep in mind that any alerting service
+of your choice can be used instead.
+
+Please note that particular threshold values are dependent on many
+variables like the number of applications, a cluster size and so on.
+
+For the syntax of Prometheus alerting rules please refer to
+[its official documentation](https://prometheus.io/docs/prometheus/latest/configuration/alerting_rules/).
+
+Alert whenever a Marathon instance goes down or restarts:
+
+```yaml
+  - alert: Marathon Uptime
+    expr: up{job="marathon"} == 0
+    for: 30s
+    labels:
+      severity: warning
+    annotations:
+      summary: It fires when a Marathon instance stops or restarts.
+```
+
+Alert when there are less than 2 out of 3 Marathon instances that are
+up and running:
+
+```yaml
+  - alert: Marathon Too Few Instances
+    expr: sum(up{job="marathon"}) < 2
+    for: 30s
+    labels:
+      severity: critical
+      annotations:
+      summary: It fires when there are fewer Marathon instances up and running than expected.
+```
+
+Alert if Marathon's heap usage is too high:
+
+```yaml
+  - alert: Marathon Heap Usage
+    expr: avg_over_time(marathon_jvm_memory_heap_used_gauge_bytes[10s]) > (5 * 1024 * 1024 * 1024)
+    for: 10s
+    labels:
+      severity: critical
+    annotations:
+      summary: It fires when Marathon's heap is too big.
+```
+
+Alert if Marathon has too many threads:
+
+```yaml
+  - alert: Marathon Threads
+    expr: avg_over_time(marathon_jvm_threads_active_gauge[10s]) > 300
+    for: 10s
+    labels:
+      severity: critical
+    annotations:
+      summary: It fires when Marathon has too many threads.
+```
+
+Alert if Marathon dismisses deployments way too often:
+
+```yaml
+  - alert: Marathon Dismissed Deployments
+    expr: rate(marathon_deployments_dismissed_counter[1m]) > 3
+    for: 1m
+    labels:
+      severity: warning
+    annotations:
+      summary: It fires if there are too many deployments dismissed by Marathon.
+```
+
+Alert if Marathon receives offers, but is unable to use them for some
+reason, i.e. insufficient resources:
+
+```yaml
+  - alert: Marathon Given No Suitable Offer
+    expr: rate(marathon_mesos_offers_used_counter[1m]) == 0 and rate(marathon_mesos_offers_incoming_counter[1m]) > 0
+    for: 1m
+    labels:
+      severity: warning
+    annotations:
+      summary: It fires if there are incoming Mesos offers, but none can be used by Marathon.
+```
+
+Alert if there are too many concurrent HTTP requests to Marathon:
+
+```yaml
+  - alert: Marathon HTTP Requests
+    expr: avg_over_time(marathon_http_requests_active_gauge[10s]) > 100
+    for: 10s
+    labels:
+      severity: critical
+    annotations:
+      summary: It fires if there are too many concurrent HTTP requests to Marathon.
+```
+
+Alert if Marathon responds with a 5xx status code:
+
+```yaml
+  - alert: Marathon HTTP 5xx Responses
+    expr: marathon_http_responses_5xx_rate_m1_rate_meter > 0
+    for: 10s
+    labels:
+      severity: critical
+    annotations:
+      summary: It fires if Marathon responds with a 5xx status codes.
+```
+
+Alert if Marathon has too many staged instances, which might indicate
+that Marathon does not receive offers with enough resources or
+
+```yaml
+  - alert: Marathon Too Many Staged Instances
+    expr: marathon_instances_staged_gauge > 100
+    for: 10s
+    labels:
+      severity: warning
+    annotations:
+      summary: It fires if Marathon has too many staged instances.
+```