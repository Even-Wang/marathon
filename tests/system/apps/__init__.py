--- conflicted
+++ resolved
@@ -95,8 +95,7 @@
         It uses command nc (shortcut for netcat) that runs for every new connection an echo command in shell.
         For more information about the nc options just run `docker run alpine nc --help`
     """
-<<<<<<< HEAD
-    return load_app('ipv6-healthcheck')
+    return load_app('ipv6-healthcheck', app_id, parent_group)
 
 
 def faultdomain_app(region=None, zone=None, instances=1, constraints=[], suffix=None):
@@ -132,7 +131,4 @@
     # Append misc constraints
     app['constraints'] += constraints
 
-    return app
-=======
-    return load_app('ipv6-healthcheck', app_id, parent_group)
->>>>>>> faead276
+    return app